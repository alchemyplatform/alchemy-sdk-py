<<<<<<< HEAD
import itertools
import json
import threading
import uuid
from typing import Any, Union, Optional, Callable, List
=======
from typing import Any, Union, Optional, List
>>>>>>> 1832d994

import backoff
import websocket
from requests import HTTPError
from web3.types import RPCEndpoint, RPCResponse
from web3.providers.base import JSONBaseProvider

from alchemy.__version__ import __version__
from alchemy.config import AlchemyConfig
from alchemy.dispatch import post_request
from alchemy.exceptions import AlchemyError
from alchemy.types import AlchemyApiType


class AlchemyProvider(JSONBaseProvider):
    """
    This class is used for making requests

    :var config: current config of Alchemy object
    :var url: base connection url
    """

    def __init__(self, config: AlchemyConfig) -> None:
        """Initializes class attributes"""
        self.config = config
        self.url = config.get_request_url(AlchemyApiType.BASE)
        super().__init__()

    def make_request(
        self,
        method: Union[RPCEndpoint, str],
        params: List[Any],
        method_name: Optional[str] = None,
        headers: Optional[dict] = None,
        **options: Any,
    ) -> RPCResponse:
        if headers is None:
            headers = {}
        options['max_retries'] = self.config.max_retries

        request_data = self.encode_rpc_request(method, params)  # type: ignore
        headers = {
            **headers,
            'Alchemy-Python-Sdk-Method': method_name,
            'Alchemy-Python-Sdk-Version': __version__,
        }
        try:
            raw_response = post_request(self.url, request_data, headers, **options)
            response = self.decode_rpc_response(raw_response)
        except HTTPError as err:
            raise AlchemyError(str(err)) from err

        if response.get('error'):
<<<<<<< HEAD
            raise AlchemyError(response['error'])
        return response


class AlchemyWebsocketProvider:
    """
    A WebSocket provider for Alchemy that supports subscribing to events.
    """

    def __init__(self, config: AlchemyConfig):
        self.request_counter = itertools.count()
        self.ws_thread = None
        self.url = config.get_request_url(AlchemyApiType.WSS)
        self.ws = websocket.WebSocket()
        self._listeners = {'logs': [], 'newHeads': [], 'newPendingTransactions': []}
        self.virtual_subscriptions_by_id = {}
        # self.connect()

    @backoff.on_exception(
        backoff.expo,
        websocket.WebSocketConnectionClosedException,
        max_tries=5,
        max_value=30,
        on_backoff=lambda details: print(
            f"Connection failed, retrying in {details['wait']} seconds..."
        ),
        on_giveup=lambda details: print('Max retries reached, giving up.'),
    )
    def connect(self):
        """
        Connect to the WebSocket and start a new thread to listen for messages.
        """
        if self.ws.connected:
            return

        self.ws.connect(self.url)
        self.ws_thread = threading.Thread(target=self._listen_for_messages)
        self.ws_thread.start()
        if self.virtual_subscriptions_by_id:
            self._resubscribe()

    def _listen_for_messages(self):
        """
        Listen for messages from the WebSocket and handle them.
        """
        try:
            while self.is_connected():
                try:
                    message = self.ws.recv()
                    if message:
                        self._handle_message(message)
                    else:
                        self.ws.close()
                        break
                except websocket.WebSocketException as e:
                    print(f'WebSocket error: {e}')
                    self.ws.close()
                    break
        except Exception as e:
            print(f'Error in _listen_for_messages: {e}')
            self.ws.close()
        finally:
            self.connect()

    def _handle_message(self, message):
        """
        Handle incoming WebSocket messages by executing the appropriate listener.
        """
        data = json.loads(message)
        if 'params' in data and 'subscription' in data['params']:
            subscription_id = data['params']['subscription']
            for event_type, listeners in self._listeners.items():
                listener_executed = False
                for listener in listeners:
                    if listener['subscription_id'] == subscription_id:
                        listener['callback'](data['params']['result'])
                        listener_executed = True
                        break
                if listener_executed:
                    break

    def _subscribe(self, event_type, *args):
        """
        Subscribe to the specified event type.
        """
        self.ws.send(
            json.dumps(
                {
                    'jsonrpc': '2.0',
                    'id': next(self.request_counter),
                    'method': 'eth_subscribe',
                    'params': [event_type],
                }
            )
        )
        response = self.ws.recv()
        subscription_id = json.loads(response).get('params').get('subscription')
        return subscription_id

    def _unsubscribe(self, subscription_id):
        """
        Unsubscribe from the specified subscription ID.
        """
        self.ws.send(
            json.dumps(
                {
                    'jsonrpc': '2.0',
                    'id': next(self.request_counter),
                    'method': 'eth_unsubscribe',
                    'params': [subscription_id],
                }
            )
        )
        response = self.ws.recv()
        return json.loads(response).get('result')

    def _resubscribe(self):
        """
        Resubscribe to all virtual subscriptions.
        """
        for (
            virtual_id,
            virtual_subscription,
        ) in self.virtual_subscriptions_by_id.items():
            event_type = virtual_subscription['event_type']
            callback = virtual_subscription['callback']

            physical_id = self._subscribe(event_type, callback)
            virtual_subscription['subscription_id'] = physical_id

    def on(self, event_type, callback):
        """
        Add an event listener for the specified event type.
        """
        self.connect()
        if event_type not in self._listeners:
            raise ValueError('Invalid event type')

        subscription_id = self._subscribe(event_type, callback)
        virtual_id = str(uuid.uuid4())
        listener = {
            'event_type': event_type,
            'subscription_id': subscription_id,
            'virtual_id': virtual_id,
            'callback': callback,
            'params': [event_type],
        }
        self._listeners[event_type].append(listener)
        self.virtual_subscriptions_by_id[virtual_id] = listener
        return virtual_id

    def once(self, event_type, callback):
        """
        Add a one-time event listener for the specified event type.
        """
        self.connect()
        if event_type not in self._listeners:
            raise ValueError('Invalid event type')

        def wrapped_callback(result):
            self.off(event_type, wrapped_callback)
            callback(result)

        return self.on(event_type, wrapped_callback)

    def off(self, event_type, callback=None):
        """
        Remove an event listener for the specified event type.
        """
        if event_type not in self._listeners:
            raise ValueError('Invalid event type')

        if callback is not None:
            for listener in self._listeners[event_type]:
                if listener['callback'] == callback:
                    result = self._unsubscribe(listener['subscription_id'])
                    if result:
                        self._listeners[event_type].remove(listener)
                        del self.virtual_subscriptions_by_id[listener['virtual_id']]
                    break
        else:
            self.remove_all_listeners(event_type)

    def remove_all_listeners(self, event_type=None):
        """
        Remove all event listeners for the specified event type or
        for all event types if none is specified.
        """
        if event_type is None:
            for event, listeners in self._listeners.items():
                for listener in listeners:
                    self._unsubscribe(listener['subscription_id'])
            self._listeners = {'logs': [], 'newHeads': [], 'newPendingTransactions': []}
            self.virtual_subscriptions_by_id = {}
            self.ws.close()
        elif event_type in self._listeners:
            for listener in self._listeners[event_type]:
                self._unsubscribe(listener['subscription_id'])
                del self.virtual_subscriptions_by_id[listener['virtual_id']]
            self._listeners[event_type] = []
        else:
            raise ValueError('Invalid event type')

    def listener_count(self, event_type=None):
        """
        Get the number of listeners for the specified event type or
        for all event types if none is specified.
        """
        if event_type is None:
            total_listeners = sum(
                [len(listeners) for listeners in self._listeners.values()]
            )
            return total_listeners
        elif event_type in self._listeners:
            return len(self._listeners[event_type])
        else:
            raise ValueError('Invalid event type')

    def listeners(self, event_type=None):
        """
        Get all event listeners for the specified event type or
        for all event types if none is specified.
        """
        if event_type is None:
            all_listeners = {
                key: [listener['callback'] for listener in value]
                for key, value in self._listeners.items()
            }
            return all_listeners
        elif event_type in self._listeners:
            return [listener['callback'] for listener in self._listeners[event_type]]
        else:
            raise ValueError('Invalid event type')

    def is_connected(self):
        """
        Check if the WebSocket is connected.
        """
        return self.ws is not None and self.ws.connected
=======
            raise AlchemyError(response.get('error', 'Unknown error'))
        return response
>>>>>>> 1832d994
<|MERGE_RESOLUTION|>--- conflicted
+++ resolved
@@ -1,12 +1,9 @@
-<<<<<<< HEAD
 import itertools
 import json
 import threading
 import uuid
 from typing import Any, Union, Optional, Callable, List
-=======
 from typing import Any, Union, Optional, List
->>>>>>> 1832d994
 
 import backoff
 import websocket
@@ -60,8 +57,7 @@
             raise AlchemyError(str(err)) from err
 
         if response.get('error'):
-<<<<<<< HEAD
-            raise AlchemyError(response['error'])
+            raise AlchemyError(response.get('error', 'Unknown error'))
         return response
 
 
@@ -299,8 +295,4 @@
         """
         Check if the WebSocket is connected.
         """
-        return self.ws is not None and self.ws.connected
-=======
-            raise AlchemyError(response.get('error', 'Unknown error'))
-        return response
->>>>>>> 1832d994
+        return self.ws is not None and self.ws.connected