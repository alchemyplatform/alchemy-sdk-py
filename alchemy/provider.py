<<<<<<< HEAD
from __future__ import annotations

import asyncio
import itertools
import json
import threading
import uuid
import time
from typing import Any, Union, Optional, Callable, List

import backoff
import websockets
=======
from typing import Any, Union, Optional, List

>>>>>>> 6cb01b25
from requests import HTTPError
from web3.providers.base import JSONBaseProvider
from web3.types import RPCEndpoint, RPCResponse

from alchemy.__version__ import __version__
from alchemy.config import AlchemyConfig
from alchemy.dispatch import post_request
from alchemy.exceptions import AlchemyError
from alchemy.types import AlchemyApiType


class AlchemyProvider(JSONBaseProvider):
    """
    This class is used for making requests

    :var config: current config of Alchemy object
    :var url: base connection url
    """

    def __init__(self, config: AlchemyConfig) -> None:
        """Initializes class attributes"""
        self.config = config
        self.url = config.get_request_url(AlchemyApiType.BASE)
        super().__init__()

    def make_request(
        self,
        method: Union[RPCEndpoint, str],
        params: List[Any],
        method_name: Optional[str] = None,
        headers: Optional[dict] = None,
        **options: Any,
    ) -> RPCResponse:
        if headers is None:
            headers = {}
        options['max_retries'] = self.config.max_retries

        request_data = self.encode_rpc_request(method, params)  # type: ignore
        headers = {
            **headers,
            'Alchemy-Python-Sdk-Method': method_name,
            'Alchemy-Python-Sdk-Version': __version__,
        }
        try:
            raw_response = post_request(self.url, request_data, headers, **options)
            response = self.decode_rpc_response(raw_response)
        except HTTPError as err:
            raise AlchemyError(str(err)) from err

        if response.get('error'):
<<<<<<< HEAD
            raise AlchemyError(response['error'])
        return response


class AlchemyWebsocketProvider:
    """
    A WebSocket provider for Alchemy that supports subscribing to events.
    """

    def __init__(self, config: AlchemyConfig, heartbeat_interval: Optional[int] = 30):
        self.uri = config.get_request_url(AlchemyApiType.WSS)
        self.request_counter = itertools.count()
        self.connection = None
        self.subscriptions: List[Subscription] = []
        self.loop = asyncio.new_event_loop()
        self.heartbeat_interval = heartbeat_interval
        self.connect()

    def connect(self):
        """
        Connects to the Alchemy WebSocket server if not already connected.
        """
        if not self.connection:
            self.loop.run_until_complete(self._establish_connection())
            threading.Thread(target=self._run_event_loop, daemon=True).start()
        if self.heartbeat_interval is not None:
            threading.Thread(target=self._heartbeat, daemon=True).start()

    def _run_event_loop(self):
        asyncio.set_event_loop(self.loop)
        self.loop.run_until_complete(self._listen())

    async def _listen(self):
        """
        Listens for incoming messages and handles them.
        Attempts reconnection if the connection is closed.
        """
        while True:
            try:
                message = await self.connection.recv()
                data = json.loads(message)
                if 'eth_chainId' in data.get('id', ''):
                    await self._handle_heartbeat_response(data)
                else:
                    await self._handle_message(data)
            except websockets.ConnectionClosed:
                print('Connection closed. Reconnecting...')
                await self._attempt_reconnection()

    async def _attempt_reconnection(self):
        """
        Attempts to reconnect to the websocket server and resubscribe to events.
        """
        try:
            await self._establish_connection()
            await self._resubscribe()
        except Exception as e:
            print(f'Error during reconnection: {e}')

    @backoff.on_exception(backoff.expo, Exception, max_tries=10)
    async def _establish_connection(self):
        """
        Attempts to establish a connection to the Alchemy WebSocket server.
        This method uses exponential backoff for retrying connection attempts.
        """
        try:
            self.connection = await websockets.connect(self.uri)
            print('Connection successful')
        except Exception as e:
            print(f'Failed to establish connection. Retrying... Error: {e}')
            raise

    async def _handle_message(self, data):
        """
        Handles incoming WebSocket messages.

        :param message: The received WebSocket message.
        """
        if 'result' in data:
            # Handle subscription confirmation message
            for subscription in self.subscriptions:
                if subscription.id == data['id']:
                    subscription.physical_id = data['result']
                    break
        else:
            subscription_id = data.get('params', {}).get('subscription')
            for subscription in self.subscriptions:
                if subscription.physical_id == subscription_id:
                    if subscription.handlers:
                        for handler in subscription.handlers:
                            handler(data['params']['result'])
                        break

    @staticmethod
    async def _handle_heartbeat_response(data):
        """
        Handles the heartbeat response from the server.

        :param data: The received heartbeat response data.
        """
        if 'result' in data:
            print(f"Heartbeat response received. Result: {data['result']}")
        else:
            print(f"Heartbeat response error: {data.get('error')}")

    async def _resubscribe(self):
        """
        Resubscribes to all events after a reconnection.
        """
        for subscription in self.subscriptions:
            await self._send_subscribe_event(
                subscription.event_type, subscription.params, subscription.id
            )

    def unsubscribe_all(self):
        """
        Unsubscribes all event handlers and stops the event loop.
        """
        for subscription in self.subscriptions:
            subscription.unsubscribe()

        self.loop.call_soon_threadsafe(self.loop.stop)

    def subscribe(self, event_type, handler, **params) -> "Subscription":
        """
        Subscribes to an event type with the given handler and parameters.

        :param event_type: The event type to subscribe to.
        :param handler: The event handler to be called when the event is received.
        :param params: Additional parameters for the event subscription.
        :return: A Subscription instance.
        """
        virtual_id = str(uuid.uuid4())
        subscription = Subscription(
            self,
            uid=virtual_id,
            physical_id=None,
            handlers=[handler],
            params=params,
            event_type=event_type,
        )
        self.subscriptions.append(subscription)
        future = asyncio.run_coroutine_threadsafe(
            self._send_subscribe_event(event_type, params, virtual_id), self.loop
        ).result()
        return subscription

    async def _send_subscribe_event(self, event_type, params, virtual_id):
        subscribe_request = json.dumps(
            {
                "jsonrpc": "2.0",
                "id": virtual_id,
                "method": "eth_subscribe",
                "params": [event_type, params] if params else [event_type],
            }
        )
        await self.connection.send(subscribe_request)

    def unsubscribe(self, subscription):
        """
        Unsubscribes a specific subscription.

        :param subscription: The Subscription instance to be unsubscribed.
        """
        asyncio.run_coroutine_threadsafe(
            self._send_unsubscribe_event(subscription.physical_id), self.loop
        )
        self.subscriptions.remove(subscription)

    async def _send_unsubscribe_event(self, subscription_id):
        unsubscribe_request = {
            "jsonrpc": "2.0",
            "id": next(self.request_counter),
            "method": "eth_unsubscribe",
            "params": [subscription_id],
        }
        await self.connection.send(json.dumps(unsubscribe_request))

    def once(self, event_type, handler, **params) -> "Subscription":
        """
        Subscribes to an event type with the given handler and parameters, but only triggers the handler once.

        :param event_type: The event type to subscribe to.
        :param handler: The event handler to be called when the event is received.
        :param params: Additional parameters for the event subscription.
        :return: A Subscription instance.
        """

        def wrapped_handler(result):
            handler(result)
            subscription.unsubscribe()

        subscription = self.subscribe(event_type, wrapped_handler, **params)
        return subscription

    async def _send_chain_id_request(self):
        chain_id_request = {
            "jsonrpc": "2.0",
            "id": "eth_chainId-" + str(next(self.request_counter)),
            "method": "eth_chainId",
            "params": [],
        }
        await self.connection.send(json.dumps(chain_id_request))

    def _heartbeat(self):
        while True:
            if self.connection:
                asyncio.run_coroutine_threadsafe(
                    self._send_chain_id_request(), self.loop
                )
            time.sleep(self.heartbeat_interval)


class Subscription:
    """
    Represents a subscription to a specific event in a WebSocket connection.

    The Subscription class provides methods to manage the event handlers associated with the subscription.
    It allows adding and removing handlers, as well as unsubscribing from the event.

    :var provider: AlchemyWebsocketProvider instance managing the WebSocket connection.
    :var physical_id: The real identifier of the subscription.
    :var handlers: Event handler for the subscription.
    :var id: The virtual subscription id which is used by consumer.
    :var params: Params of subscription.
    :var event_type: Event type of subscription.
    """

    def __init__(
        self,
        provider: AlchemyWebsocketProvider,
        uid: str,
        physical_id: str | None,
        handlers: List[Callable],
        params: dict,
        event_type,
    ):
        self.provider = provider
        self.id = uid
        self.physical_id = physical_id
        self.handlers = handlers
        self.params = params
        self.event_type = event_type
        self.is_active = True

    def unsubscribe(self):
        """
        Unsubscribes from the event and removes all event handlers associated with this subscription.
        """
        if self.is_active:
            self.provider.unsubscribe(self)
            self.is_active = False

    def add_handler(self, handler: Callable):
        """
        Adds an event handler to the subscription.

        :var handler: The event handler to be added.
        """
        self.handlers.append(handler)

    def remove_handler(self, handler: Callable):
        """
        Removes an event handler from the subscription.

        :var handler: The event handler to be removed.
        """
        self.handlers.remove(handler)

    def __str__(self):
        return (
            f"Subscription: {self.id}, Event: {self.event_type}, Params: {self.params}"
        )
=======
            raise AlchemyError(response.get('error', 'Unknown error'))
        return response
>>>>>>> 6cb01b25
<|MERGE_RESOLUTION|>--- conflicted
+++ resolved
@@ -1,4 +1,4 @@
-<<<<<<< HEAD
+from typing import Any, Union, Optional, List
 from __future__ import annotations
 
 import asyncio
@@ -11,10 +11,6 @@
 
 import backoff
 import websockets
-=======
-from typing import Any, Union, Optional, List
-
->>>>>>> 6cb01b25
 from requests import HTTPError
 from web3.providers.base import JSONBaseProvider
 from web3.types import RPCEndpoint, RPCResponse
@@ -65,8 +61,7 @@
             raise AlchemyError(str(err)) from err
 
         if response.get('error'):
-<<<<<<< HEAD
-            raise AlchemyError(response['error'])
+            raise AlchemyError(response.get('error', 'Unknown error'))
         return response
 
 
@@ -338,8 +333,4 @@
     def __str__(self):
         return (
             f"Subscription: {self.id}, Event: {self.event_type}, Params: {self.params}"
-        )
-=======
-            raise AlchemyError(response.get('error', 'Unknown error'))
-        return response
->>>>>>> 6cb01b25
+        )